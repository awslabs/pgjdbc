--- conflicted
+++ resolved
@@ -34,11 +34,8 @@
         suite.addTestSuite(IsValidTest.class);
         suite.addTestSuite(ClientInfoTest.class);
         suite.addTestSuite(PGCopyInputStreamTest.class);
-<<<<<<< HEAD
         suite.addTestSuite(BlobTest.class);
-=======
         suite.addTestSuite(BinaryStreamTest.class);
->>>>>>> 3ddf5e77
 
         Connection connection = TestUtil.openDB();
         try
